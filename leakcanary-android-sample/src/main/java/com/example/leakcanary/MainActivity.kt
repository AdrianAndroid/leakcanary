/*
 * Copyright (C) 2015 Square, Inc.
 *
 * Licensed under the Apache License, Version 2.0 (the "License");
 * you may not use this file except in compliance with the License.
 * You may obtain a copy of the License at
 *
 *      http://www.apache.org/licenses/LICENSE-2.0
 *
 * Unless required by applicable law or agreed to in writing, software
 * distributed under the License is distributed on an "AS IS" BASIS,
 * WITHOUT WARRANTIES OR CONDITIONS OF ANY KIND, either express or implied.
 * See the License for the specific language governing permissions and
 * limitations under the License.
 */
package com.example.leakcanary

import android.app.Activity
import android.app.AlertDialog
<<<<<<< HEAD
import android.content.Intent
=======
import android.os.Build.VERSION.SDK_INT
>>>>>>> 0e8ec315
import android.os.Bundle
import android.os.StatFs
import android.os.SystemClock
import android.view.View
import android.widget.Button
import shark.SharkLog
import java.util.concurrent.atomic.AtomicReference
import kotlin.random.Random

class MainActivity : Activity() {

  override fun onCreate(savedInstanceState: Bundle?) {
    super.onCreate(savedInstanceState)
    setContentView(R.layout.main_activity)

    val app = application as ExampleApplication
    val leakedView = findViewById<View>(R.id.helper_text)

    findViewById<Button>(R.id.recreate_activity_button).setOnClickListener { recreate() }
    findViewById<Button>(R.id.show_dialog_button).setOnClickListener {
      AlertDialog.Builder(this)
        .setTitle("Leaky dialog")
        .setPositiveButton("Dismiss and leak dialog") { dialog, _ ->
          app.leakedDialogs += dialog as AlertDialog
        }
        .show()
    }
<<<<<<< HEAD
    findViewById<Button>(R.id.start_service_button).setOnClickListener {
      startService(Intent(this, LeakingService::class.java))
    }
=======
>>>>>>> 0e8ec315

    when (Random.nextInt(4)) {
      // Leak from application class
      0 -> app.leakedViews.add(leakedView)
      // Leak from Kotlin object singleton
      1 -> LeakingSingleton.leakedViews.add(leakedView)
      2 -> {
        // Leak from local variable on thread
        val ref = AtomicReference(this)
        val thread = Thread {
          val activity = ref.get()
          ref.set(null)
          while (true) {
            print(activity)
            SystemClock.sleep(1000)
          }
        }
        thread.name = "Leaking local variables"
        thread.start()
      }
      // Leak from thread fields
      else -> LeakingThread.thread.leakedViews.add(leakedView)
    }
  }
}<|MERGE_RESOLUTION|>--- conflicted
+++ resolved
@@ -17,11 +17,8 @@
 
 import android.app.Activity
 import android.app.AlertDialog
-<<<<<<< HEAD
 import android.content.Intent
-=======
 import android.os.Build.VERSION.SDK_INT
->>>>>>> 0e8ec315
 import android.os.Bundle
 import android.os.StatFs
 import android.os.SystemClock
@@ -49,12 +46,9 @@
         }
         .show()
     }
-<<<<<<< HEAD
     findViewById<Button>(R.id.start_service_button).setOnClickListener {
       startService(Intent(this, LeakingService::class.java))
     }
-=======
->>>>>>> 0e8ec315
 
     when (Random.nextInt(4)) {
       // Leak from application class
